# Package Installation Instructions

## MSI

To install PowerShell on Windows Full SKU (works on Windows 7 SP1 and later), download either the MSI from [AppVeyor][] for a nightly build,
or a released package from our GitHub [releases][] page. The MSI file looks like this - `PowerShell-6.0.0.<buildversion>.<os-arch>.msi`

Once downloaded, double-click the installer and follow the prompts.

There is a shortcut placed in the Start Menu upon installation.

* By default the package is installed to `$env:ProgramFiles\PowerShell\`
* You can launch PowerShell via the Start Menu or `$env:ProgramFiles\PowerShell\pwsh.exe`

### Prerequisites

To enable PowerShell remoting over WinRM, the following prerequisites need to be met:

* Install the [Universal C Runtime](https://www.microsoft.com/download/details.aspx?id=50410) on Windows versions prior to Windows 10.
  It is available via direct download or Windows Update.
  Fully patched (including optional packages), supported systems will already have this installed.
* Install the Windows Management Framework (WMF) [4.0](https://www.microsoft.com/download/details.aspx?id=40855)
  or newer ([5.0](https://www.microsoft.com/download/details.aspx?id=50395),
  [5.1](https://www.microsoft.com/download/details.aspx?id=54616)) on Windows 7.

## ZIP

PowerShell binary ZIP archives are provided to enable advanced deployment scenarios.
Be noted that when using the ZIP archive, you won't get the prerequisites check as in the MSI package.
So in order for remoting over WinRM to work properly on Windows versions prior to Windows 10,
you need to make sure the [prerequisites](#prerequisites) are met.

## Deploying on Windows IoT

Windows IoT already comes with Windows PowerShell which we will use to deploy PowerShell Core 6.

* Create `PSSession` to target device

```powershell
$s = New-PSSession -ComputerName <deviceIp> -Credential Administrator
```

* Copy the zip package to the device

```powershell
# change the destination to however you had partitioned it with sufficient space for the zip and the unzipped contents
# the path should be local to the device
<<<<<<< HEAD
Copy-Item .\PowerShell-6.0.0-rc.2-win-arm32.zip -Destination u:\users\administrator\Downloads -ToSession $s
=======
Copy-Item .\PowerShell-6.0.0-win-arm32.zip -Destination u:\users\administrator\Downloads -ToSession $s
>>>>>>> 2f818615
```

* Connect to the device and expand the archive

```powershell
Enter-PSSession $s
cd u:\users\administrator\downloads
<<<<<<< HEAD
Expand-Archive .\PowerShell-6.0.0-rc.2-win-arm32.zip
=======
Expand-Archive .\PowerShell-6.0.0-win-arm32.zip
>>>>>>> 2f818615
```

* Setup remoting to PowerShell Core 6

```powershell
<<<<<<< HEAD
cd .\PowerShell-6.0.0-rc.2-win-arm32
=======
cd .\PowerShell-6.0.0-win-arm32
>>>>>>> 2f818615
# Be sure to use the -PowerShellHome parameter otherwise it'll try to create a new endpoint with Windows PowerShell 5.1
.\Install-PowerShellRemoting.ps1 -PowerShellHome .
# You'll get an error message and will be disconnected from the device because it has to restart WinRM
```

* Connect to PowerShell Core 6 endpoint on device

```powershell
# Be sure to use the -Configuration parameter.  If you omit it, you will connect to Windows PowerShell 5.1
<<<<<<< HEAD
Enter-PSSession -ComputerName <deviceIp> -Credential Administrator -Configuration powershell.6.0.0-rc.2
=======
Enter-PSSession -ComputerName <deviceIp> -Credential Administrator -Configuration powershell.6.0.0
>>>>>>> 2f818615
```

## Deploying on Nano Server

These instructions assume that Windows PowerShell is running on the Nano Server image and that it has been generated by the [Nano Server Image Builder](https://technet.microsoft.com/windows-server-docs/get-started/deploy-nano-server).
Nano Server is a "headless" OS and deployment of PowerShell Core binaries can happen in two different ways:

1. Offline - Mount the Nano Server VHD and unzip the contents of the zip file to your chosen location within the mounted image.
1. Online - Transfer the zip file over a PowerShell Session and unzip it in your chosen location.

In both cases, you will need the Windows 10 x64 Zip release package and will need to run the commands within an "Administrator" PowerShell instance.

### Offline Deployment of PowerShell Core

1. Use your favorite zip utility to unzip the package to a directory within the mounted Nano Server image.
1. Unmount the image and boot it.
1. Connect to the inbox instance of Windows PowerShell.
1. Follow the instructions to create a remoting endpoint using the [another instance technique](#executed-by-another-instance-of-powershell-on-behalf-of-the-instance-that-it-will-register).

### Online Deployment of PowerShell Core

The following steps will guide you through the deployment of PowerShell Core to a running instance of Nano Server and the configuration of its remote endpoint.

* Connect to the inbox instance of Windows PowerShell

```powershell
$session = New-PSSession -ComputerName <Nano Server IP address> -Credential <An Administrator account on the system>
```

* Copy the file to the Nano Server instance

```powershell
Copy-Item <local PS Core download location>\powershell-<version>-win-x64.zip c:\ -ToSession $session
```

* Enter the session

```powershell
Enter-PSSession $session
```

* Extract the Zip file

```powershell
# Insert the appropriate version.
Expand-Archive -Path C:\powershell-<version>-win-x64.zip -DestinationPath "C:\PowerShellCore_<version>"
```

* Follow the instructions to create a remoting endpoint using the [another instance technique](#executed-by-another-instance-of-powershell-on-behalf-of-the-instance-that-it-will-register).

## Instructions to Create a Remoting Endpoint

Beginning with 6.0.0-alpha.9, the PowerShell package for Windows includes a WinRM plug-in (pwrshplugin.dll) and an installation script (Install-PowerShellRemoting.ps1).
These files enable PowerShell to accept incoming PowerShell remote connections when its endpoint is specified.

### Motivation

An installation of PowerShell can establish PowerShell sessions to remote computers using `New-PSSession` and `Enter-PSSession`.
To enable it to accept incoming PowerShell remote connections, the user must create a WinRM remoting endpoint.
This is an explicit opt-in scenario where the user runs Install-PowerShellRemoting.ps1 to create the WinRM endpoint.
The installation script is a short-term solution until we add additional functionality to `Enable-PSRemoting` to perform the same action.
For more details, please see issue [#1193](https://github.com/PowerShell/PowerShell/issues/1193).

### Script Actions

The script

1. Creates a directory for the plug-in within %windir%\System32\PowerShell
1. Copies pwrshplugin.dll to that location
1. Generates a configuration file
1. Registers that plug-in with WinRM

### Registration

The script must be executed within an Administrator-level PowerShell session and runs in two modes.

#### Executed by the instance of PowerShell that it will register

``` powershell
Install-PowerShellRemoting.ps1
```

#### Executed by another instance of PowerShell on behalf of the instance that it will register

``` powershell
<path to powershell>\Install-PowerShellRemoting.ps1 -PowerShellHome "<absolute path to the instance's $PSHOME>" -PowerShellVersion "<the powershell version tag>"
```

For Example:

``` powershell
C:\Program Files\PowerShell\6.0.0.9\Install-PowerShellRemoting.ps1 -PowerShellHome "C:\Program Files\PowerShell\6.0.0.9\" -PowerShellVersion "6.0.0-alpha.9"
```

**NOTE:** The remoting registration script will restart WinRM, so all existing PSRP sessions will terminate immediately after the script is run. If run during a remote session, this will terminate the connection.

## How to Connect to the New Endpoint

Create a PowerShell session to the new PowerShell endpoint by specifying `-ConfigurationName "some endpoint name"`. To connect to the PowerShell instance from the example above, use either:

``` powershell
New-PSSession ... -ConfigurationName "powershell.6.0.0-alpha.9"
Enter-PSSession ... -ConfigurationName "powershell.6.0.0-alpha.9"
```

Note that `New-PSSession` and `Enter-PSSession` invocations that do not specify `-ConfigurationName` will target the default PowerShell endpoint, `microsoft.powershell`.

## Artifact Installation Instructions

We publish an archive with CoreCLR bits on every CI build with [AppVeyor][].

[releases]: https://github.com/PowerShell/PowerShell/releases
[signing]: ../../tools/Sign-Package.ps1
[AppVeyor]: https://ci.appveyor.com/project/PowerShell/powershell

## CoreCLR Artifacts

* Download zip package from **artifacts** tab of the particular build.
* Unblock zip file: right-click in File Explorer -> Properties ->
  check 'Unblock' box -> apply
* Extract zip file to `bin` directory
* `./bin/pwsh.exe`<|MERGE_RESOLUTION|>--- conflicted
+++ resolved
@@ -45,11 +45,7 @@
 ```powershell
 # change the destination to however you had partitioned it with sufficient space for the zip and the unzipped contents
 # the path should be local to the device
-<<<<<<< HEAD
-Copy-Item .\PowerShell-6.0.0-rc.2-win-arm32.zip -Destination u:\users\administrator\Downloads -ToSession $s
-=======
 Copy-Item .\PowerShell-6.0.0-win-arm32.zip -Destination u:\users\administrator\Downloads -ToSession $s
->>>>>>> 2f818615
 ```
 
 * Connect to the device and expand the archive
@@ -57,21 +53,13 @@
 ```powershell
 Enter-PSSession $s
 cd u:\users\administrator\downloads
-<<<<<<< HEAD
-Expand-Archive .\PowerShell-6.0.0-rc.2-win-arm32.zip
-=======
 Expand-Archive .\PowerShell-6.0.0-win-arm32.zip
->>>>>>> 2f818615
 ```
 
 * Setup remoting to PowerShell Core 6
 
 ```powershell
-<<<<<<< HEAD
-cd .\PowerShell-6.0.0-rc.2-win-arm32
-=======
 cd .\PowerShell-6.0.0-win-arm32
->>>>>>> 2f818615
 # Be sure to use the -PowerShellHome parameter otherwise it'll try to create a new endpoint with Windows PowerShell 5.1
 .\Install-PowerShellRemoting.ps1 -PowerShellHome .
 # You'll get an error message and will be disconnected from the device because it has to restart WinRM
@@ -81,11 +69,7 @@
 
 ```powershell
 # Be sure to use the -Configuration parameter.  If you omit it, you will connect to Windows PowerShell 5.1
-<<<<<<< HEAD
-Enter-PSSession -ComputerName <deviceIp> -Credential Administrator -Configuration powershell.6.0.0-rc.2
-=======
 Enter-PSSession -ComputerName <deviceIp> -Credential Administrator -Configuration powershell.6.0.0
->>>>>>> 2f818615
 ```
 
 ## Deploying on Nano Server
